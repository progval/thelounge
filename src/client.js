var _ = require("lodash");
var config = require("../config.json");
var net = require("net");
var Network = require("./models/network");
var slate = require("slate-irc");
var tls = require("tls");

module.exports = Client;

var id = 0;
var events = [
	"ctcp",
	"error",
	"image",
	"join",
	"kick",
	"mode",
	"motd",
	"message",
	"names",
	"nick",
	"notice",
	"part",
	"quit",
	"topic",
	"welcome",
	"whois"
];
var inputs = [
	"action",
	"connect",
	"invite",
	"join",
	"kick",
	"mode",
	"msg",
	"nick",
	"notice",
	"part",
	"quit",
	"raw",
	"topic",
	"whois"
];

function Client(sockets, config) {
	_.merge(this, {
		config: config,
		id: id++,
		name: "",
		networks: [],
		sockets: sockets
	});
	if (config) {
		var client = this;
		_.each(config.networks || [], function(n) {
			client.connect(n);
		});
	}
}

Client.prototype.emit = function(event, data) {
	if (this.sockets !== null) {
		this.sockets.in(this.id).emit(event, data);
	}
};

Client.prototype.find = function(id) {
	var network = null;
	var chan = null;
	for (var i in this.networks) {
		var n = this.networks[i];
		chan = _.find(n.channels, {id: id});
		if (chan) {
			network = n;
			break;
		}
	}
	if (network && chan) {
		return {
			network: network,
			chan: chan
		};
	} else {
		return false;
	}
};

Client.prototype.connect = function(args) {
	var client = this;
<<<<<<< HEAD
	var server = _.defaults(_.pick(args, ['host', 'port', 'rejectUnauthorized']), {
		host: "irc.freenode.org",
		port: 6667,
		rejectUnauthorized: true
	});
=======
	var server = {
		host: args.host || "irc.freenode.org",
		port: args.port || 6667,
		name: args.name
	};
>>>>>>> 41837210

	var stream = args.tls ? tls.connect(server) : net.connect(server);
	stream.on("error", function(e) {
		console.log(e);
	});

	var nick = args.nick || "shout-user";
	var realname = args.realname || "Shout User";

	var irc = slate(stream);

	if (args.password) {
		irc.pass(args.password);
	}

	irc.me = nick;
	irc.nick(nick);
	irc.user(nick, realname);

	var network = new Network({
		host: server.host,
		name: server.name,
		irc: irc
	});

	client.networks.push(network);
	client.emit("network", {
		network: network
	});

	events.forEach(function(plugin) {
		var path = "./plugins/irc-events/" + plugin;
		require(path).apply(client, [
			irc,
			network
		]);
	});

	irc.once("welcome", function() {
		var delay = 1000;
		var commands = args.commands;
		if (Array.isArray(commands)) {
			commands.forEach(function(cmd) {
				setTimeout(function() {
					client.input({
						target: network.channels[0].id,
						text: cmd
					});
				}, delay);
				delay += 1000;
			});
		}
		setTimeout(function() {
			irc.write("PING " + network.host);
		}, delay);
	});

	irc.once("pong", function() {
		var join = (args.join || "");
		if (join) {
			join = join.replace(/\,/g, " ").split(/\s+/g);
			irc.join(join);
		}
	});
};

Client.prototype.input = function(data) {
	var client = this;
	var text = data.text;
	var target = client.find(data.target);
	if (text.charAt(0) !== "/") {
		text = "/say " + text;
	}
	var args = text.split(" ");
	var cmd = args.shift().replace("/", "").toLowerCase();
	_.each(inputs, function(plugin) {
		try {
			var path = "./plugins/inputs/" + plugin;
			var fn = require(path);
			fn.apply(client, [
				target.network,
				target.chan,
				cmd,
				args
			]);
		} catch (e) {
			console.log(path + ": " + e);
		}
	});
}

Client.prototype.quit = function() {
	this.networks.forEach(function(network) {
		var irc = network.irc;
		if (network.connected) {
			irc.quit();
		} else {
			irc.stream.end();
		}
	});
};
<|MERGE_RESOLUTION|>--- conflicted
+++ resolved
@@ -1,204 +1,196 @@
-var _ = require("lodash");
-var config = require("../config.json");
-var net = require("net");
-var Network = require("./models/network");
-var slate = require("slate-irc");
-var tls = require("tls");
-
-module.exports = Client;
-
-var id = 0;
-var events = [
-	"ctcp",
-	"error",
-	"image",
-	"join",
-	"kick",
-	"mode",
-	"motd",
-	"message",
-	"names",
-	"nick",
-	"notice",
-	"part",
-	"quit",
-	"topic",
-	"welcome",
-	"whois"
-];
-var inputs = [
-	"action",
-	"connect",
-	"invite",
-	"join",
-	"kick",
-	"mode",
-	"msg",
-	"nick",
-	"notice",
-	"part",
-	"quit",
-	"raw",
-	"topic",
-	"whois"
-];
-
-function Client(sockets, config) {
-	_.merge(this, {
-		config: config,
-		id: id++,
-		name: "",
-		networks: [],
-		sockets: sockets
-	});
-	if (config) {
-		var client = this;
-		_.each(config.networks || [], function(n) {
-			client.connect(n);
-		});
-	}
-}
-
-Client.prototype.emit = function(event, data) {
-	if (this.sockets !== null) {
-		this.sockets.in(this.id).emit(event, data);
-	}
-};
-
-Client.prototype.find = function(id) {
-	var network = null;
-	var chan = null;
-	for (var i in this.networks) {
-		var n = this.networks[i];
-		chan = _.find(n.channels, {id: id});
-		if (chan) {
-			network = n;
-			break;
-		}
-	}
-	if (network && chan) {
-		return {
-			network: network,
-			chan: chan
-		};
-	} else {
-		return false;
-	}
-};
-
-Client.prototype.connect = function(args) {
-	var client = this;
-<<<<<<< HEAD
-	var server = _.defaults(_.pick(args, ['host', 'port', 'rejectUnauthorized']), {
-		host: "irc.freenode.org",
-		port: 6667,
-		rejectUnauthorized: true
-	});
-=======
-	var server = {
-		host: args.host || "irc.freenode.org",
-		port: args.port || 6667,
-		name: args.name
-	};
->>>>>>> 41837210
-
-	var stream = args.tls ? tls.connect(server) : net.connect(server);
-	stream.on("error", function(e) {
-		console.log(e);
-	});
-
-	var nick = args.nick || "shout-user";
-	var realname = args.realname || "Shout User";
-
-	var irc = slate(stream);
-
-	if (args.password) {
-		irc.pass(args.password);
-	}
-
-	irc.me = nick;
-	irc.nick(nick);
-	irc.user(nick, realname);
-
-	var network = new Network({
-		host: server.host,
-		name: server.name,
-		irc: irc
-	});
-
-	client.networks.push(network);
-	client.emit("network", {
-		network: network
-	});
-
-	events.forEach(function(plugin) {
-		var path = "./plugins/irc-events/" + plugin;
-		require(path).apply(client, [
-			irc,
-			network
-		]);
-	});
-
-	irc.once("welcome", function() {
-		var delay = 1000;
-		var commands = args.commands;
-		if (Array.isArray(commands)) {
-			commands.forEach(function(cmd) {
-				setTimeout(function() {
-					client.input({
-						target: network.channels[0].id,
-						text: cmd
-					});
-				}, delay);
-				delay += 1000;
-			});
-		}
-		setTimeout(function() {
-			irc.write("PING " + network.host);
-		}, delay);
-	});
-
-	irc.once("pong", function() {
-		var join = (args.join || "");
-		if (join) {
-			join = join.replace(/\,/g, " ").split(/\s+/g);
-			irc.join(join);
-		}
-	});
-};
-
-Client.prototype.input = function(data) {
-	var client = this;
-	var text = data.text;
-	var target = client.find(data.target);
-	if (text.charAt(0) !== "/") {
-		text = "/say " + text;
-	}
-	var args = text.split(" ");
-	var cmd = args.shift().replace("/", "").toLowerCase();
-	_.each(inputs, function(plugin) {
-		try {
-			var path = "./plugins/inputs/" + plugin;
-			var fn = require(path);
-			fn.apply(client, [
-				target.network,
-				target.chan,
-				cmd,
-				args
-			]);
-		} catch (e) {
-			console.log(path + ": " + e);
-		}
-	});
-}
-
-Client.prototype.quit = function() {
-	this.networks.forEach(function(network) {
-		var irc = network.irc;
-		if (network.connected) {
-			irc.quit();
-		} else {
-			irc.stream.end();
-		}
-	});
-};
+var _ = require("lodash");
+var config = require("../config.json");
+var net = require("net");
+var Network = require("./models/network");
+var slate = require("slate-irc");
+var tls = require("tls");
+
+module.exports = Client;
+
+var id = 0;
+var events = [
+	"ctcp",
+	"error",
+	"image",
+	"join",
+	"kick",
+	"mode",
+	"motd",
+	"message",
+	"names",
+	"nick",
+	"notice",
+	"part",
+	"quit",
+	"topic",
+	"welcome",
+	"whois"
+];
+var inputs = [
+	"action",
+	"connect",
+	"invite",
+	"join",
+	"kick",
+	"mode",
+	"msg",
+	"nick",
+	"notice",
+	"part",
+	"quit",
+	"raw",
+	"topic",
+	"whois"
+];
+
+function Client(sockets, config) {
+	_.merge(this, {
+		config: config,
+		id: id++,
+		name: "",
+		networks: [],
+		sockets: sockets
+	});
+	if (config) {
+		var client = this;
+		_.each(config.networks || [], function(n) {
+			client.connect(n);
+		});
+	}
+}
+
+Client.prototype.emit = function(event, data) {
+	if (this.sockets !== null) {
+		this.sockets.in(this.id).emit(event, data);
+	}
+};
+
+Client.prototype.find = function(id) {
+	var network = null;
+	var chan = null;
+	for (var i in this.networks) {
+		var n = this.networks[i];
+		chan = _.find(n.channels, {id: id});
+		if (chan) {
+			network = n;
+			break;
+		}
+	}
+	if (network && chan) {
+		return {
+			network: network,
+			chan: chan
+		};
+	} else {
+		return false;
+	}
+};
+
+Client.prototype.connect = function(args) {
+	var client = this;
+	var server = _.defaults(_.pick(args, ['host', 'port', 'rejectUnauthorized', 'name']), {
+		host: "irc.freenode.org",
+		port: 6667,
+		rejectUnauthorized: true
+	});
+
+	var stream = args.tls ? tls.connect(server) : net.connect(server);
+	stream.on("error", function(e) {
+		console.log(e);
+	});
+
+	var nick = args.nick || "shout-user";
+	var realname = args.realname || "Shout User";
+
+	var irc = slate(stream);
+
+	if (args.password) {
+		irc.pass(args.password);
+	}
+
+	irc.me = nick;
+	irc.nick(nick);
+	irc.user(nick, realname);
+
+	var network = new Network({
+		host: server.host,
+		name: server.name,
+		irc: irc
+	});
+
+	client.networks.push(network);
+	client.emit("network", {
+		network: network
+	});
+
+	events.forEach(function(plugin) {
+		var path = "./plugins/irc-events/" + plugin;
+		require(path).apply(client, [
+			irc,
+			network
+		]);
+	});
+
+	irc.once("welcome", function() {
+		var delay = 1000;
+		var commands = args.commands;
+		if (Array.isArray(commands)) {
+			commands.forEach(function(cmd) {
+				setTimeout(function() {
+					client.input({
+						target: network.channels[0].id,
+						text: cmd
+					});
+				}, delay);
+				delay += 1000;
+			});
+		}
+		setTimeout(function() {
+			irc.write("PING " + network.host);
+		}, delay);
+	});
+
+	irc.once("pong", function() {
+		var join = (args.join || "");
+		if (join) {
+			join = join.replace(/\,/g, " ").split(/\s+/g);
+			irc.join(join);
+		}
+	});
+};
+
+Client.prototype.input = function(data) {
+	var client = this;
+	var text = data.text;
+	var target = client.find(data.target);
+	if (text.charAt(0) !== "/") {
+		text = "/say " + text;
+	}
+	var args = text.split(" ");
+	var cmd = args.shift().replace("/", "").toLowerCase();
+	_.each(inputs, function(plugin) {
+		try {
+			var path = "./plugins/inputs/" + plugin;
+			var fn = require(path);
+			fn.apply(client, [
+				target.network,
+				target.chan,
+				cmd,
+				args
+			]);
+		} catch (e) {
+			console.log(path + ": " + e);
+		}
+	});
+}
+
+Client.prototype.quit = function() {
+	this.networks.forEach(function(network) {
+		var irc = network.irc;
+		if (network.connected) {
+			irc.quit();
+		} else {
+			irc.stream.end();
+		}
+	});
+};