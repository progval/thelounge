--- conflicted
+++ resolved
@@ -60,43 +60,16 @@
 	if (!text) {
 		return text;
 	}
-<<<<<<< HEAD
-    if (regex.color.test(text)) {
-    	var match, bg;
-        while (match = regex.color.exec(text)) {
-            var color = "color-" + match[1];
-            if (match[2]) {
-            	bg = match[2];
-            }
-            if (bg) {
-           		color += " bg-" + bg;
-           	}
-            var text = text.replace(
-            	match[0],
-            	"<span class='" + color + "'>" + match[3] + "</span>"
-            );
-        }
-    }
-    for (var i in regex.styles) {
-        var pattern = regex.styles[i][0];
-        var style = regex.styles[i][1];
-        if (pattern.test(text)) {
-        	var match;
-            while (match = pattern.exec(text)) {
-                text = text.replace(match[0], style[0] + match[1] + style[1]);
-            }
-        }
-    }
-    return text;
-=======
 	if (regex.terminator.test(text)) {
 		return $.map(text.split(regex.terminator), colors);
 	}
 	if (regex.color.test(text)) {
-		var match;
+		var match, bg;
 		while (match = regex.color.exec(text)) {
 			var color = "color-" + match[1];
-			var bg = match[2];
+			if (match[2]) {
+				bg = match[2];
+			}
 			if (bg) {
 				color += " bg-" + bg;
 			}
@@ -117,5 +90,4 @@
 		}
 	}
 	return text;
->>>>>>> fbe43b3b
 }