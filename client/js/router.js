"use strict";

const constants = require("./constants");

import Vue from "vue";
import VueRouter from "vue-router";

Vue.use(VueRouter);

import SignIn from "../components/Windows/SignIn.vue";
import Connect from "../components/Windows/Connect.vue";
import Settings from "../components/Windows/Settings.vue";
import Help from "../components/Windows/Help.vue";
import Changelog from "../components/Windows/Changelog.vue";
import NetworkEdit from "../components/Windows/NetworkEdit.vue";
import SearchResults from "../components/Windows/SearchResults.vue";
import RoutedChat from "../components/RoutedChat.vue";
import store from "./store";

const router = new VueRouter({
	routes: [
		{
			name: "SignIn",
			path: "/sign-in",
			component: SignIn,
			beforeEnter(to, from, next) {
				// Prevent navigating to sign-in when already signed in
				if (store.state.appLoaded) {
					next(false);
					return;
				}

				next();
			},
		},
		{
			name: "Connect",
			path: "/connect",
			component: Connect,
			props: (route) => ({queryParams: route.query}),
		},
		{
			name: "Settings",
			path: "/settings",
			component: Settings,
		},
		{
			name: "Help",
			path: "/help",
			component: Help,
		},
		{
			name: "Changelog",
			path: "/changelog",
			component: Changelog,
		},
		{
			name: "NetworkEdit",
			path: "/edit-network/:uuid",
			component: NetworkEdit,
		},
		{
			name: "RoutedChat",
			path: "/chan-:id",
			component: RoutedChat,
		},
	],
});

router.beforeEach((to, from, next) => {
	// If user is not yet signed in, wait for appLoaded state to change
	// unless they are trying to open SignIn (which can be triggered in auth.js)
	if (!store.state.appLoaded && to.name !== "SignIn") {
		store.watch(
			(state) => state.appLoaded,
			() => next()
		);

		return;
	}

	next();
});

router.beforeEach((to, from, next) => {
	// Disallow navigating to non-existing routes
	if (!to.matched.length) {
		next(false);
		return;
	}

	// Disallow navigating to invalid channels
	if (to.name === "RoutedChat" && !store.getters.findChannel(Number(to.params.id))) {
		next(false);
		return;
	}

	// Disallow navigating to invalid networks
	if (to.name === "NetworkEdit" && !store.getters.findNetwork(to.params.uuid)) {
		next(false);
		return;
	}

	// Handle closing image viewer with the browser back button
	if (!router.app.$refs.app) {
		next();
		return;
	}

	const imageViewer = router.app.$root.$refs.app.$refs.imageViewer;

	if (imageViewer && imageViewer.link) {
		imageViewer.closeViewer();
		next(false);
		return;
	}

	next();
});

router.afterEach((to) => {
	if (store.state.appLoaded) {
		if (window.innerWidth <= constants.mobileViewportPixels) {
			store.commit("sidebarOpen", false);
		}
	}

	if (store.state.activeChannel) {
		const channel = store.state.activeChannel.channel;

		if (to.name !== "RoutedChat") {
			store.commit("activeChannel", null);
		}

		// When switching out of a channel, mark everything as read
		if (channel.messages.length > 0) {
			channel.firstUnread = channel.messages[channel.messages.length - 1].id;
		}

		if (channel.messages.length > 100) {
			channel.messages.splice(0, channel.messages.length - 100);
			channel.moreHistoryAvailable = true;
		}
	}
});

<<<<<<< HEAD
function initialize() {
	router.addRoutes([
		{
			name: "Connect",
			path: "/connect",
			component: Connect,
			props: (route) => ({queryParams: route.query}),
		},
		{
			name: "Settings",
			path: "/settings",
			component: Settings,
		},
		{
			name: "Help",
			path: "/help",
			component: Help,
		},
		{
			name: "Changelog",
			path: "/changelog",
			component: Changelog,
		},
		{
			name: "NetworkEdit",
			path: "/edit-network/:uuid",
			component: NetworkEdit,
		},
		{
			name: "RoutedChat",
			path: "/chan-:id",
			component: RoutedChat,
		},
		{
			name: "SearchResults",
			path: "/search/:uuid/:target/:term",
			component: SearchResults,
		},
	]);
}

=======
>>>>>>> db9eb05d
function navigate(routeName, params = {}) {
	if (router.currentRoute.name) {
		router.push({name: routeName, params}).catch(() => {});
	} else {
		// If current route is null, replace the history entry
		// This prevents invalid entries from lingering in history,
		// and then the route guard preventing proper navigation
		router.replace({name: routeName, params}).catch(() => {});
	}
}

function switchToChannel(channel) {
	return navigate("RoutedChat", {id: channel.id});
}

if ("serviceWorker" in navigator) {
	navigator.serviceWorker.addEventListener("message", (event) => {
		if (event.data && event.data.type === "open") {
			const id = parseInt(event.data.channel.substr(5), 10); // remove "chan-" prefix

			const channelTarget = store.getters.findChannel(id);

			if (channelTarget) {
				switchToChannel(channelTarget.channel);
			}
		}
	});
}

export {router, navigate, switchToChannel};<|MERGE_RESOLUTION|>--- conflicted
+++ resolved
@@ -63,6 +63,11 @@
 			name: "RoutedChat",
 			path: "/chan-:id",
 			component: RoutedChat,
+		},
+		{
+			name: "SearchResults",
+			path: "/search/:uuid/:target/:term",
+			component: SearchResults,
 		},
 	],
 });
@@ -144,50 +149,6 @@
 	}
 });
 
-<<<<<<< HEAD
-function initialize() {
-	router.addRoutes([
-		{
-			name: "Connect",
-			path: "/connect",
-			component: Connect,
-			props: (route) => ({queryParams: route.query}),
-		},
-		{
-			name: "Settings",
-			path: "/settings",
-			component: Settings,
-		},
-		{
-			name: "Help",
-			path: "/help",
-			component: Help,
-		},
-		{
-			name: "Changelog",
-			path: "/changelog",
-			component: Changelog,
-		},
-		{
-			name: "NetworkEdit",
-			path: "/edit-network/:uuid",
-			component: NetworkEdit,
-		},
-		{
-			name: "RoutedChat",
-			path: "/chan-:id",
-			component: RoutedChat,
-		},
-		{
-			name: "SearchResults",
-			path: "/search/:uuid/:target/:term",
-			component: SearchResults,
-		},
-	]);
-}
-
-=======
->>>>>>> db9eb05d
 function navigate(routeName, params = {}) {
 	if (router.currentRoute.name) {
 		router.push({name: routeName, params}).catch(() => {});
