"use strict";

const $ = require("jquery");
const input = $("#input");

var serverHash = -1;
var lastMessageId = -1;

module.exports = {
<<<<<<< HEAD
	findCurrentNetworkChan,
	clear,
=======
	serverHash,
	lastMessageId,
>>>>>>> f85686bc
	confirmExit,
	forceFocus,
	move,
	resetHeight,
	setNick,
	toggleNickEditor,
	toggleNotificationMarkers,
	requestIdleCallback,
};

function findCurrentNetworkChan(name) {
	name = name.toLowerCase();

	return $(".network .chan.active")
		.parent(".network")
		.find(".chan")
		.filter(function() {
			return $(this).data("title").toLowerCase() === name;
		})
		.first();
}

function resetHeight(element) {
	element.style.height = element.style.minHeight;
}

// Triggering click event opens the virtual keyboard on mobile
// This can only be called from another interactive event (e.g. button click)
function forceFocus() {
	input.trigger("click").focus();
}

function toggleNickEditor(toggle) {
	$("#nick").toggleClass("editable", toggle);
	$("#nick-value").attr("contenteditable", toggle);
}

function setNick(nick) {
	// Closes the nick editor when canceling, changing channel, or when a nick
	// is set in a different tab / browser / device.
	toggleNickEditor(false);

	$("#nick-value").text(nick);
}

const favicon = $("#favicon");

function toggleNotificationMarkers(newState) {
	// Toggles the favicon to red when there are unread notifications
	if (favicon.data("toggled") !== newState) {
		var old = favicon.attr("href");
		favicon.attr("href", favicon.data("other"));
		favicon.data("other", old);
		favicon.data("toggled", newState);
	}

	// Toggles a dot on the menu icon when there are unread notifications
	$("#viewport .lt").toggleClass("notified", newState);
}

function confirmExit() {
	if ($("body").hasClass("public")) {
		window.onbeforeunload = function() {
			return "Are you sure you want to navigate away from this page?";
		};
	}
}

function move(array, old_index, new_index) {
	if (new_index >= array.length) {
		let k = new_index - array.length;
		while ((k--) + 1) {
			this.push(undefined);
		}
	}
	array.splice(new_index, 0, array.splice(old_index, 1)[0]);
	return array;
}

function requestIdleCallback(callback, timeout) {
	if (window.requestIdleCallback) {
		// During an idle period the user agent will run idle callbacks in FIFO order
		// until either the idle period ends or there are no more idle callbacks eligible to be run.
		window.requestIdleCallback(callback, {timeout: timeout});
	} else {
		callback();
	}
}<|MERGE_RESOLUTION|>--- conflicted
+++ resolved
@@ -1,19 +1,20 @@
 "use strict";
 
 const $ = require("jquery");
+const chat = $("#chat");
 const input = $("#input");
 
 var serverHash = -1;
 var lastMessageId = -1;
 
 module.exports = {
-<<<<<<< HEAD
 	findCurrentNetworkChan,
 	clear,
-=======
+	collapse,
+	expand,
+	join,
 	serverHash,
 	lastMessageId,
->>>>>>> f85686bc
 	confirmExit,
 	forceFocus,
 	move,
@@ -44,6 +45,32 @@
 // This can only be called from another interactive event (e.g. button click)
 function forceFocus() {
 	input.trigger("click").focus();
+}
+
+function clear() {
+	chat.find(".active")
+		.find(".show-more").addClass("show").end()
+		.find(".messages .msg, .date-marker-container").remove();
+	return true;
+}
+
+function collapse() {
+	$(".chan.active .toggle-button.opened").click();
+	return true;
+}
+
+function expand() {
+	$(".chan.active .toggle-button:not(.opened)").click();
+	return true;
+}
+
+function join(channel) {
+	var chan = findCurrentNetworkChan(channel);
+
+	if (chan.length) {
+		chan.click();
+		return true;
+	}
 }
 
 function toggleNickEditor(toggle) {
