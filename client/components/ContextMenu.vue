<template>
	<div
		v-if="isOpen"
		id="context-menu-container"
		@click="containerClick"
		@contextmenu.prevent="containerClick"
		@keydown.exact.up.prevent="navigateMenu(-1)"
		@keydown.exact.down.prevent="navigateMenu(1)"
		@keydown.exact.tab.prevent="navigateMenu(1)"
		@keydown.shift.tab.prevent="navigateMenu(-1)"
	>
		<ul
			id="context-menu"
			ref="contextMenu"
			role="menu"
			:style="style"
			tabindex="-1"
			@mouseleave="activeItem = -1"
			@keydown.enter.prevent="clickActiveItem"
		>
			<template v-for="(item, id) of items">
				<li
					:key="item.name"
					:class="[
						'context-menu-' + item.type,
						item.class ? 'context-menu-' + item.class : null,
						{active: id === activeItem},
					]"
					role="menuitem"
					@mouseenter="hoverItem(id)"
					@click="clickItem(item)"
				>
					{{ item.label }}
				</li>
			</template>
		</ul>
	</div>
</template>

<script>
import {generateUserContextMenu, generateChannelContextMenu} from "../js/helpers/contextMenu.js";
import eventbus from "../js/eventbus";

export default {
	name: "ContextMenu",
	props: {
		message: Object,
	},
	data() {
		return {
			isOpen: false,
			previousActiveElement: null,
			items: [],
			activeItem: -1,
			style: {
				left: 0,
				top: 0,
			},
		};
	},
	mounted() {
		eventbus.on("escapekey", this.close);
		eventbus.on("contextmenu:user", this.openUserContextMenu);
		eventbus.on("contextmenu:channel", this.openChannelContextMenu);
	},
	destroyed() {
		eventbus.off("escapekey", this.close);
		eventbus.off("contextmenu:user", this.openUserContextMenu);
		eventbus.off("contextmenu:channel", this.openChannelContextMenu);

		this.close();
	},
	methods: {
		openChannelContextMenu(data) {
			const items = generateChannelContextMenu(this.$root, data.channel, data.network);
			this.open(data.event, items);
		},
		openUserContextMenu(data) {
<<<<<<< HEAD
			const activeChannel = this.$store.state.activeChannel;
			// If there's an active network and channel use them
			let {network, channel} = activeChannel ? activeChannel : {network: null, channel: null};

			// Use network and channel from event if specified
			network = data.network ? data.network : network;
			channel = data.channel ? data.channel : channel;

			const defaultUser = {nick: data.user.nick};
			let user = channel ? channel.users.find((u) => u.nick === data.user.nick) : defaultUser;
			user = user ? user : defaultUser;

			const items = generateUserContextMenu(this.$root, channel, network, user);
=======
			const {network, channel} = this.$store.state.activeChannel;

			const items = generateUserContextMenu(
				this.$root,
				channel,
				network,
				channel.users.find((u) => u.nick === data.user.nick) || {
					nick: data.user.nick,
					modes: [],
				}
			);
>>>>>>> db9eb05d
			this.open(data.event, items);
		},
		open(event, items) {
			event.preventDefault();

			this.previousActiveElement = document.activeElement;
			this.items = items;
			this.activeItem = 0;
			this.isOpen = true;

			// Position the menu and set the focus on the first item after it's size has updated
			this.$nextTick(() => {
				const pos = this.positionContextMenu(event);
				this.style.left = pos.left + "px";
				this.style.top = pos.top + "px";
				this.$refs.contextMenu.focus();
			});
		},
		close() {
			if (!this.isOpen) {
				return;
			}

			this.isOpen = false;
			this.items = [];

			if (this.previousActiveElement) {
				this.previousActiveElement.focus();
				this.previousActiveElement = null;
			}
		},
		hoverItem(id) {
			this.activeItem = id;
		},
		clickItem(item) {
			this.close();

			if (item.action) {
				item.action();
			} else if (item.link) {
				this.$router.push(item.link);
			}
		},
		clickActiveItem() {
			if (this.items[this.activeItem]) {
				this.clickItem(this.items[this.activeItem]);
			}
		},
		navigateMenu(direction) {
			let currentIndex = this.activeItem;

			currentIndex += direction;

			const nextItem = this.items[currentIndex];

			// If the next item we would select is a divider, skip over it
			if (nextItem && nextItem.type === "divider") {
				currentIndex += direction;
			}

			if (currentIndex < 0) {
				currentIndex += this.items.length;
			}

			if (currentIndex > this.items.length - 1) {
				currentIndex -= this.items.length;
			}

			this.activeItem = currentIndex;
		},
		containerClick(event) {
			if (event.currentTarget === event.target) {
				this.close();
			}
		},
		positionContextMenu(event) {
			const element = event.target;
			const menuWidth = this.$refs.contextMenu.offsetWidth;
			const menuHeight = this.$refs.contextMenu.offsetHeight;

			if (element && element.classList.contains("menu")) {
				return {
					left: element.getBoundingClientRect().left - (menuWidth - element.offsetWidth),
					top: element.getBoundingClientRect().top + element.offsetHeight,
				};
			}

			const offset = {left: event.pageX, top: event.pageY};

			if (window.innerWidth - offset.left < menuWidth) {
				offset.left = window.innerWidth - menuWidth;
			}

			if (window.innerHeight - offset.top < menuHeight) {
				offset.top = window.innerHeight - menuHeight;
			}

			return offset;
		},
	},
};
</script><|MERGE_RESOLUTION|>--- conflicted
+++ resolved
@@ -76,21 +76,6 @@
 			this.open(data.event, items);
 		},
 		openUserContextMenu(data) {
-<<<<<<< HEAD
-			const activeChannel = this.$store.state.activeChannel;
-			// If there's an active network and channel use them
-			let {network, channel} = activeChannel ? activeChannel : {network: null, channel: null};
-
-			// Use network and channel from event if specified
-			network = data.network ? data.network : network;
-			channel = data.channel ? data.channel : channel;
-
-			const defaultUser = {nick: data.user.nick};
-			let user = channel ? channel.users.find((u) => u.nick === data.user.nick) : defaultUser;
-			user = user ? user : defaultUser;
-
-			const items = generateUserContextMenu(this.$root, channel, network, user);
-=======
 			const {network, channel} = this.$store.state.activeChannel;
 
 			const items = generateUserContextMenu(
@@ -102,7 +87,6 @@
 					modes: [],
 				}
 			);
->>>>>>> db9eb05d
 			this.open(data.event, items);
 		},
 		open(event, items) {
